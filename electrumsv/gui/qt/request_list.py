#!/usr/bin/env python
#
# Electrum - lightweight Bitcoin client
# Copyright (C) 2015 Thomas Voegtlin
#
# Permission is hereby granted, free of charge, to any person
# obtaining a copy of this software and associated documentation files
# (the "Software"), to deal in the Software without restriction,
# including without limitation the rights to use, copy, modify, merge,
# publish, distribute, sublicense, and/or sell copies of the Software,
# and to permit persons to whom the Software is furnished to do so,
# subject to the following conditions:
#
# The above copyright notice and this permission notice shall be
# included in all copies or substantial portions of the Software.
#
# THE SOFTWARE IS PROVIDED "AS IS", WITHOUT WARRANTY OF ANY KIND,
# EXPRESS OR IMPLIED, INCLUDING BUT NOT LIMITED TO THE WARRANTIES OF
# MERCHANTABILITY, FITNESS FOR A PARTICULAR PURPOSE AND
# NONINFRINGEMENT. IN NO EVENT SHALL THE AUTHORS OR COPYRIGHT HOLDERS
# BE LIABLE FOR ANY CLAIM, DAMAGES OR OTHER LIABILITY, WHETHER IN AN
# ACTION OF CONTRACT, TORT OR OTHERWISE, ARISING FROM, OUT OF OR IN
# CONNECTION WITH THE SOFTWARE OR THE USE OR OTHER DEALINGS IN THE
# SOFTWARE.

from typing import Optional

from PyQt5.QtCore import Qt
from PyQt5.QtWidgets import QTreeWidgetItem, QMenu

from electrumsv.bitcoin import script_template_to_string
from electrumsv.constants import RECEIVING_SUBPATH, PaymentState
from electrumsv.i18n import _
from electrumsv.util import format_time, age
from electrumsv.wallet import AbstractAccount

from .main_window import ElectrumWindow
from .util import MyTreeWidget, pr_tooltips, pr_icons, read_QIcon


class RequestList(MyTreeWidget):
    filter_columns = [0, 1, 2, 3, 4]  # Date, Account, Destination, Description, Amount

    def __init__(self, parent: ElectrumWindow) -> None:
        self._main_window = parent
        self._account: AbstractAccount = None
        self._account_id: Optional[int] = None

        MyTreeWidget.__init__(self, parent, parent, self.create_menu, [
<<<<<<< HEAD
            _('Date'), _('Destination'), '', _('Description'), _('Amount'), _('Status')], 3)
        self.currentItemChanged.connect(self._on_item_changed)
        self.itemClicked.connect(self._on_item_changed)
=======
            _('Date'), _('Destination'), '', _('Description'), _('Amount'), _('Status')], 3,
            [])
        self.currentItemChanged.connect(self.item_changed)
        self.itemClicked.connect(self.item_changed)
>>>>>>> b470275c
        self.setSortingEnabled(True)
        self.setColumnWidth(0, 180)
        self.hideColumn(1)

        self._main_window.account_change_signal.connect(self._on_account_change)

    def _on_account_change(self, new_account_id: int, new_account: AbstractAccount) -> None:
        self._account_id = new_account_id
        self._account = new_account

        self.update()

    def _on_item_changed(self, item):
        if item is None:
            return
        if not item.isSelected():
            return
        pr_id = item.data(0, Qt.UserRole)
        pr = self._account.get_payment_request(pr_id)
        expires = age(pr.date_created + pr.expiration) if pr.expiration else _('Never')

        self._main_window._receive_key_id = pr.keyinstance_id
        script_template = self._account.get_script_template_for_id(pr.keyinstance_id)
        address_text = script_template_to_string(script_template)
        self._main_window.receive_destination_e.setText(address_text)
        self._main_window.receive_message_e.setText(pr.description or "")
        self._main_window.receive_amount_e.setAmount(pr.value)
        self._main_window.expires_combo.hide()
        self._main_window.expires_label.show()
        self._main_window.expires_label.setText(expires)
        self._main_window.new_request_button.setEnabled(True)

    def on_update(self) -> None:
        if self._account_id is None:
            return

        # hide receive tab if no receive requests available
        b = len(self._account._payment_requests) > 0
        self.setVisible(b)
        self._main_window.receive_requests_label.setVisible(b)
        if not b:
            self._main_window.expires_label.hide()
            self._main_window.expires_combo.show()

        # update the receive address if necessary
        current_key_id = self._main_window.get_receive_key_id()
        if current_key_id is None:
            return

        keyinstance = None
        if self._account.is_deterministic():
            keyinstance = self._account.get_fresh_keys(RECEIVING_SUBPATH, 1)[0]
        if keyinstance is not None:
            self._main_window.set_receive_key(keyinstance)
        self._main_window.new_request_button.setEnabled(
            current_key_id != keyinstance.keyinstance_id)

        account_id = self._account.get_id()

        # clear the list and fill it again
        self.clear()
        for req in self._account.get_sorted_requests():
            date = format_time(req.date_created, _("Unknown"))
            amount_str = self._main_window.format_amount(req.value) if req.value else ""

            script_template = self._account.get_script_template_for_id(req.keyinstance_id)
            address_text = script_template_to_string(script_template)

            item = QTreeWidgetItem([date, address_text, '', req.description or "",
                amount_str, pr_tooltips.get(req.state,'')])
            item.setData(0, Qt.UserRole, req.paymentrequest_id)
            if req.state != PaymentState.UNKNOWN:
                item.setIcon(6, read_QIcon(pr_icons.get(req.state)))
            self.addTopLevelItem(item)

    def create_menu(self, position):
        item = self.itemAt(position)
        if not item:
            return
        pr_id = item.data(0, Qt.UserRole)
        column = self.currentColumn()
        column_title = self.headerItem().text(column)
        column_data = item.text(column).strip()
        menu = QMenu(self)
        menu.addAction(_("Copy {}").format(column_title),
                       lambda: self._main_window.app.clipboard().setText(column_data))
        menu.addAction(_("Copy URI"),
                       lambda: self._main_window.view_and_paste(
                           'URI', '', self._main_window.get_request_URI(pr_id)))
        menu.addAction(_("Save as BIP270 file"),
            lambda: self._main_window.export_payment_request(pr_id))
        menu.addAction(_("Delete"),
            lambda: self._main_window.delete_payment_request(pr_id))
        menu.exec_(self.viewport().mapToGlobal(position))<|MERGE_RESOLUTION|>--- conflicted
+++ resolved
@@ -47,16 +47,9 @@
         self._account_id: Optional[int] = None
 
         MyTreeWidget.__init__(self, parent, parent, self.create_menu, [
-<<<<<<< HEAD
-            _('Date'), _('Destination'), '', _('Description'), _('Amount'), _('Status')], 3)
+            _('Date'), _('Destination'), '', _('Description'), _('Amount'), _('Status')], 3, [])
         self.currentItemChanged.connect(self._on_item_changed)
         self.itemClicked.connect(self._on_item_changed)
-=======
-            _('Date'), _('Destination'), '', _('Description'), _('Amount'), _('Status')], 3,
-            [])
-        self.currentItemChanged.connect(self.item_changed)
-        self.itemClicked.connect(self.item_changed)
->>>>>>> b470275c
         self.setSortingEnabled(True)
         self.setColumnWidth(0, 180)
         self.hideColumn(1)
