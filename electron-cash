--- conflicted
+++ resolved
@@ -31,12 +31,6 @@
 #Should have 3D acceleration turn on, on VM.  Also guest additions CD image.
 #os.environ['KIVY_GL_BACKEND']='sdl2'
 
-<<<<<<< HEAD
-
-import sys
-
-=======
->>>>>>> 90858427
 if sys.version_info < (3, 5, 2):
     sys.exit("Error: Must be using Python 3.5.2 or higher")
 
